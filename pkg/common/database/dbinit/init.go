--- conflicted
+++ resolved
@@ -110,25 +110,6 @@
 	if err := createDatabaseTables(db); err != nil {
 		log.Fatalf("InitMockDB createDatabaseTables error[%s]", err.Error())
 	}
-<<<<<<< HEAD
-	// Create tables
-	db.AutoMigrate(
-		&models.Pipeline{},
-		&models.RunCache{},
-		&models.ArtifactEvent{},
-		&models.User{},
-		&models.Run{},
-		&models.Queue{},
-		&models.Flavour{},
-		&models.Grant{},
-		&models.Job{},
-		&models.JobTask{},
-		&models.JobLabel{},
-		&models.ClusterInfo{},
-		&models.RunJob{},
-	)
-=======
->>>>>>> b0476e15
 	database.DB = db
 }
 
@@ -139,32 +120,10 @@
 		return nil
 	}
 
-<<<<<<< HEAD
-	// Create tables
-	db.AutoMigrate(
-		&models.Pipeline{},
-		&models.RunCache{},
-		&models.ArtifactEvent{},
-		&models.User{},
-		&models.Run{},
-		&models.Queue{},
-		&models.Flavour{},
-		&models.Grant{},
-		&models.Job{},
-		&models.JobTask{},
-		&models.JobLabel{},
-		&models.ClusterInfo{},
-		&models.Image{},
-		&models.FileSystem{},
-		&models.Link{},
-		&models.RunJob{},
-	)
-=======
 	if err := createDatabaseTables(db); err != nil {
 		log.Fatalf("initSQLiteDB createDatabaseTables error[%s]", err.Error())
 		return nil
 	}
->>>>>>> b0476e15
 	// init root user to db, can not be modified by config file currently
 	rootUser := models.User{
 		UserInfo: models.UserInfo{
@@ -204,6 +163,7 @@
 		&models.ArtifactEvent{},
 		&models.User{},
 		&models.Run{},
+    &models.RunJob{},
 		&models.Queue{},
 		&models.Flavour{},
 		&models.Grant{},
